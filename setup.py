#!/usr/bin/env python
# -*- coding: utf-8 -*-

"""The setup script."""

import os
from pathlib import Path
from setuptools import setup, find_packages

# Import requirements
# requirements
on_rtd = os.environ.get('READTHEDOCS') == 'True'

# Basic requirements containing no C extensions.
# This is necessary for building on RTD
requirements = ['appdirs >= 1.4.3',
                'decorator']

if not on_rtd:
    requirements += [
        # astropy breaks with numpy 1.15.3
        # https://github.com/astropy/astropy/issues/7943
        'numpy >= 1.14.0, != 1.15.3',
<<<<<<< HEAD
        'numba >= 0.51.0']
=======
        'numba >= 0.49.0'
        ]
>>>>>>> 10d07c5e

extras_require = {
    'cuda': ['cupy >= 5.0.0', 'jinja2 >= 2.10'],
    'dask': ['dask[array] >= 1.1.0'],
    'jax': ['jax == 0.1.68', 'jaxlib == 0.1.47'],
    'scipy': ['scipy >= 1.4.0'],
    'astropy': ['astropy >= 3.0'],
    'python-casacore': ['python-casacore >= 3.3.1'],
    'ducc0': ['ducc0 >= 0.6.0'],
    'testing': ['pytest', 'flaky', 'pytest-flake8 >= 1.0.6']
}

with open(str(Path("africanus", "install", "extras_require.py")), "w") as f:
    f.write("extras_require = {\n")
    for k, v in extras_require.items():
        f.write("   '%s': %s,\n" % (k, v))
    f.write("}\n")

_non_cuda_extras = [er for n, er in extras_require.items() if n != "cuda"]
_all_extras = extras_require.values()

extras_require['complete'] = sorted(set(sum(_non_cuda_extras, [])))
extras_require['complete-cuda'] = sorted(set(sum(_all_extras, [])))


setup_requirements = []
test_requirements = (extras_require['testing'] +
                     extras_require['astropy'] +
                     extras_require['python-casacore'] +
                     extras_require['dask'] +
                     extras_require['scipy'] +
                     extras_require['ducc0'])


with open('README.rst') as readme_file:
    readme = readme_file.read()

setup(
    author="Simon Perkins",
    author_email='sperkins@ska.ac.za',
    classifiers=[
        'Development Status :: 4 - Beta',
        'Intended Audience :: Developers',
        'License :: OSI Approved :: BSD License',
        'Natural Language :: English',
        'Programming Language :: Python :: 3',
        'Programming Language :: Python :: 3.6',
        'Programming Language :: Python :: 3.7',
        'Programming Language :: Python :: 3.8',
    ],
    description="Radio Astronomy Building Blocks",
    extras_require=extras_require,
    install_requires=requirements,
    license="BSD-3-Clause",
    long_description=readme,
    long_description_content_type='text/x-rst',
    include_package_data=True,
    keywords='codex-africanus',
    name='codex-africanus',
    packages=find_packages(),
    python_requires=">=3.6",
    setup_requires=setup_requirements,
    test_suite='tests',
    tests_require=test_requirements,
    url='https://github.com/ska-sa/codex-africanus',
    version='0.2.7',
    zip_safe=False,
)<|MERGE_RESOLUTION|>--- conflicted
+++ resolved
@@ -21,12 +21,7 @@
         # astropy breaks with numpy 1.15.3
         # https://github.com/astropy/astropy/issues/7943
         'numpy >= 1.14.0, != 1.15.3',
-<<<<<<< HEAD
         'numba >= 0.51.0']
-=======
-        'numba >= 0.49.0'
-        ]
->>>>>>> 10d07c5e
 
 extras_require = {
     'cuda': ['cupy >= 5.0.0', 'jinja2 >= 2.10'],
