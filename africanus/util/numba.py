--- conflicted
+++ resolved
@@ -23,20 +23,9 @@
     njit = _fake_decorator
     stencil = _fake_decorator
     overload = _fake_decorator
-<<<<<<< HEAD
-    jitclass = _fake_decorator
-
-else:
-    from numba import (cfunc, jit, jitclass,  # noqa: F401
-                       njit, generated_jit,
-                       stencil)
-
-    from numba.extending import overload  # noqa: F401
-=======
 else:
     from numba import cfunc, jit, njit, generated_jit, stencil  # noqa
     from numba.extending import overload  # noqa
->>>>>>> d1eb98bb
 
 
 def is_numba_type_none(arg):
